--- conflicted
+++ resolved
@@ -88,7 +88,7 @@
   return elapsed;
 }
 
-// Simplified but more inclusive URL pattern that will catch both full URLs and domain-only links
+// Regex pattern to find links - combines both simple and comprehensive patterns
 const urlPattern = /((?:https?:\/\/)?(?:www\.)?[-a-zA-Z0-9@:%._+~#=]{1,256}\.[a-zA-Z0-9()]{1,6}\b(?:[-a-zA-Z0-9()@:%_+.~#?&//=]*))/gi;
 
 // Updated regex pattern to match multiple WhatsApp date formats
@@ -499,7 +499,6 @@
                     
                     if (extractedLinks.length > 0) {
                       messagesWithLinks++;
-<<<<<<< HEAD
                       
                       // Extract phone number from the message
                       let phoneNumber = undefined;
@@ -509,15 +508,12 @@
                       }
                       
                       allLinksWithContext.push({
-                        url: linksInLine[0] || '',
+                        url: extractedLinks[0].url,
                         messageContext: currentLine,
                         date: currentDate,
                         fileName: groupName,
                         phoneNumber: phoneNumber
                       });
-=======
-                      allLinksWithContext.push(...extractedLinks);
->>>>>>> 65da7430
                     }
                   }
                 }
@@ -559,7 +555,6 @@
                 
                 if (extractedLinks.length > 0) {
                   messagesWithLinks++;
-<<<<<<< HEAD
                   
                   // Extract phone number from the message
                   let phoneNumber = undefined;
@@ -569,15 +564,12 @@
                   }
                   
                   allLinksWithContext.push({
-                    url: linksInLine[0] || '',
+                    url: extractedLinks[0].url,
                     messageContext: currentLine,
                     date: currentDate,
                     fileName: groupName,
                     phoneNumber: phoneNumber
                   });
-=======
-                  allLinksWithContext.push(...extractedLinks);
->>>>>>> 65da7430
                 }
               }
             }
@@ -654,7 +646,6 @@
                           
                           if (extractedLinks.length > 0) {
                             messagesWithLinks++;
-<<<<<<< HEAD
                             
                             // Extract phone number from the message
                             let phoneNumber = undefined;
@@ -664,15 +655,12 @@
                             }
                             
                             allLinksWithContext.push({
-                              url: linksInLine[0] || '',
+                              url: extractedLinks[0].url,
                               messageContext: currentLine,
                               date: currentDate,
                               fileName: groupName,
                               phoneNumber: phoneNumber
                             });
-=======
-                            allLinksWithContext.push(...extractedLinks);
->>>>>>> 65da7430
                           }
                         }
                       }
@@ -706,7 +694,6 @@
                       
                       if (extractedLinks.length > 0) {
                         messagesWithLinks++;
-<<<<<<< HEAD
                         
                         // Extract phone number from the message
                         let phoneNumber = undefined;
@@ -716,15 +703,12 @@
                         }
                         
                         allLinksWithContext.push({
-                          url: linksInLine[0] || '',
+                          url: extractedLinks[0].url,
                           messageContext: currentLine,
                           date: currentDate,
                           fileName: groupName,
                           phoneNumber: phoneNumber
                         });
-=======
-                        allLinksWithContext.push(...extractedLinks);
->>>>>>> 65da7430
                       }
                     }
                   }
